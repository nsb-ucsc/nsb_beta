--- conflicted
+++ resolved
@@ -365,11 +365,6 @@
     void NSBDaemon::handle_fetch(nsb::nsbm* incoming_msg, nsb::nsbm* outgoing_msg, bool* response_required) {
         LOG(INFO) << "Handling FETCH message on behalf of " << incoming_msg->metadata().src_id() << std::endl;
         MessageEntry fetched_message;
-<<<<<<< HEAD
-        bool tried_to_fetch = false;
-        LOG(INFO) << incoming_msg->DebugString();
-=======
->>>>>>> 98f77e13
         // Check to see if source has been specified.
         if (incoming_msg->has_metadata()) {
             nsb::nsbm::Metadata in_metadata = incoming_msg->metadata();
